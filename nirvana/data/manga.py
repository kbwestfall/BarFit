--- conflicted
+++ resolved
@@ -291,10 +291,6 @@
             Raised if the directory where the datacube should exist can be
             defined but does not exist.
     """
-<<<<<<< HEAD
-=======
-
->>>>>>> db061c27
     #download from sas instead of looking locally
     if remotedir is not None:
         return download_plateifu(plate, ifu, remotedir, dr, daptype, clobber=False)
