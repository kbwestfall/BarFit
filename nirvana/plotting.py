--- conflicted
+++ resolved
@@ -700,10 +700,10 @@
     else: print(len(fs), 'files found')
     for i in tqdm(range(len(fs))):
         try:
-<<<<<<< HEAD
-            summaryplot(f, save=True, **kwargs)
-        except:
-            print(f, 'failed')
+            summaryplot(fs[i], save=True, **kwargs)
+        except Exception:
+            print(fs[i], 'failed')
+            print(traceback.format_exc()
 
 
 def init_ax(fig, pos, facecolor='0.85', tickdir='in', top=True, right=True, majlen=4, minlen=2,
@@ -794,9 +794,3 @@
         tick.set_rotation(rotation)
         tick.set_verticalalignment(va)
 
-=======
-            summaryplot(fs[i], save=True, **kwargs)
-        except Exception:
-            print(fs[i], 'failed')
-            print(traceback.format_exc())
->>>>>>> 8244395f
