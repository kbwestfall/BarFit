--- conflicted
+++ resolved
@@ -685,11 +685,7 @@
         try:
             summaryplot(f, save=True, **kwargs)
         except:
-<<<<<<< HEAD
             print(f, 'failed')
-
-def writefits(f, plate=None, ifu=None, smearing=True, stellar=False, maxr=None, mix=False, cen=True): 
-    args, resdict, chains, meds = fileprep(f, plate, ifu, smearing, stellar, maxr, mix, cen, fixcent)
 
 
 def init_ax(fig, pos, facecolor='0.85', tickdir='in', top=True, right=True, majlen=4, minlen=2,
@@ -780,6 +776,3 @@
         tick.set_rotation(rotation)
         tick.set_verticalalignment(va)
 
-=======
-            print(f, 'failed')
->>>>>>> ae0dd2bc
