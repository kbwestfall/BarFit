--- conflicted
+++ resolved
@@ -710,104 +710,6 @@
     fs = glob(directory+fname)
     if len(fs) == 0: raise FileNotFoundError('No files found')
     else: print(len(fs), 'files found')
-<<<<<<< HEAD
-    for i in tqdm(range(len(fs))):
-        try:
-            summaryplot(fs[i], save=True, **kwargs)
-        except Exception:
-            print(fs[i], 'failed')
-            print(traceback.format_exc())
-
-
-def init_ax(fig, pos, facecolor='0.85', tickdir='in', top=True, right=True, majlen=4, minlen=2,
-            grid=True, gridcolor='0.75'):
-    """
-    Convenience method for initializing a `matplotlib.axes.Axes`_ object.
-
-    Args:
-        fig (`matplotlib.figure.Figure`_):
-            Figure in which to place the Axes object.
-        pos (:obj:`list`):
-            The rectangle outlining the locating of the axes in the Figure
-            object, specifying the left, bottom, width, and height
-            dimensions. See the ``rect`` argument of
-            `matplotlib.figure.Figure.add_axes`_.
-        facecolor (:obj:`str`, optional):
-            Color for the axis background.
-        tickdir (:obj:`str`, optional):
-            Direction for the axis tick marks.
-        top (:obj:`bool`, optional):
-            Add ticks to the top axis.
-        right (:obj:`bool`, optional):
-            Add ticks to the right axis.
-        majlen (:obj:`int`, optional):
-            Length for the major tick marks.
-        minlen (:obj:`int`, optional):
-            Length for the minor tick marks.
-        grid (:obj:`bool`, optional):
-            Include a major-axis grid.
-        gridcolor (:obj:`str`, optional):
-            Color for the grid lines.
-
-    Returns:
-        `matplotlib.axes.Axes`_: Axes object
-    """
-    ax = fig.add_axes(pos, facecolor=facecolor)
-    ax.minorticks_on()
-    ax.tick_params(which='major', length=majlen, direction=tickdir, top=top, right=right)
-    ax.tick_params(which='minor', length=minlen, direction=tickdir, top=top, right=right)
-    if grid:
-        ax.grid(True, which='major', color=gridcolor, zorder=0, linestyle='-')
-    return ax
-
-
-def get_twin(ax, axis, tickdir='in', majlen=4, minlen=2):
-    """
-    Construct the "twin" axes of the provided Axes object.
-
-    Args:
-        ax (`matplotlib.axes.Axes`_):
-            Original Axes object.
-        axis (:obj:`str`):
-            The axis to *mirror*. E.g., to get the right ordinate that
-            mirrors the left ordinate, use ``axis='y'``.
-        tickdir (:obj:`str`, optional):
-            Direction for the axis tick marks.
-        majlen (:obj:`int`, optional):
-            Length for the major tick marks.
-        minlen (:obj:`int`, optional):
-            Length for the minor tick marks.
-
-    Returns:
-        `matplotlib.axes.Axes`_: Axes object selecting the requested axis
-        twin.
-    """
-    axt = ax.twinx() if axis == 'y' else ax.twiny()
-    axt.minorticks_on()
-    axt.tick_params(which='major', length=majlen, direction=tickdir)
-    axt.tick_params(which='minor', length=minlen, direction=tickdir)
-    return axt
-
-
-def rotate_y_ticks(ax, rotation, va):
-    """
-    Rotate all the existing y tick labels by the provided rotation angle
-    (deg) and reset the vertical alignment.
-
-    Args:
-        ax (`matplotlib.axes.Axes`_):
-            Rotate the tick labels for this Axes object. **The object is
-            edited in place.**
-        rotation (:obj:`float`):
-            Rotation angle in degrees
-        va (:obj:`str`):
-            Vertical alignment for the tick labels.
-    """
-    for tick in ax.get_yticklabels():
-        tick.set_rotation(rotation)
-        tick.set_verticalalignment(va)
-
-=======
     with mp.Pool(cores) as p:
         p.map(saferun(summaryplot, save=True, **kwargs), fs)
     #for i in tqdm(range(len(fs))):
@@ -815,5 +717,4 @@
         #    summaryplot(fs[i], save=True, **kwargs)
         #except Exception:
         #    print(fs[i], 'failed')
-        #    print(traceback.format_exc())
->>>>>>> d70def9c
+        #    print(traceback.format_exc())