"""
Plotting for barfit results.
"""

import numpy as np
from matplotlib import pyplot as plt
import matplotlib

import dynesty
import corner
import pickle

<<<<<<< HEAD
from .barfit import barmodel
=======
from .barfit import barmodel, unpack
>>>>>>> 26792e2b
from .data.manga import MaNGAStellarKinematics, MaNGAGasKinematics
from .data.kinematics import Kinematics

def cornerplot(sampler, burn=-1000, **args):
    '''
    Make a cornerplot with an emcee/ptemcee sampler. Will only look at samples
    after step burn. Takes args for corner.corner.
    '''

    if type(sampler) == np.ndarray: chain = sampler 
    else: chain = sampler.chain
    if chain.ndim == 4:
        chains = chain[:,:,burn:,:].reshape(-1,chain.shape[-1])
    elif chain.ndim == 3:
        chains = chain[:, burn:, :].reshape(-1,chain.shape[-1])
    corner.corner(chains,**args)

def chainvis(sampler, titles=None, alpha=0.1, nplots=None):
    '''
    Look at all the chains of an emcee sampler in one plot to check
    convergence. Can specify number of variables to plot with nplots if there
    are too many to see well. Can set alpha of individual chains with alpha and
    titles of plots with titles.
    '''
    if titles is None:
        titles = ['$inc$ (deg)', r'$\phi$ (deg)', r'$\phi_b$ (deg)', r'$v_{sys}$ (km/s)']

    #get array of chains
    if type(sampler) == np.ndarray:
        chain = sampler
    else:
        chain = sampler.chain

    #reshape chain array so it works and get appropriate dimensions
    if chain.ndim == 2: chain = chain[:,:,np.newaxis]
    elif chain.ndim == 4: chain = chain.reshape(-1,chain.shape[2],chain.shape[3])
    nwalk,nstep,nvar = chain.shape
    if nplots: nvar = nplots
    if len(titles) < nvar: #failsafe if not enough titles
        titles = np.arange(nvar)

    #make a plot for each variable
    plt.figure(figsize=(4*nvar,4))
    for var in range(nvar):
        plt.subplot(1,nvar,var+1)
        plt.plot(chain[:,:,var].T, 'k-', lw = .2, alpha = alpha, rasterized=True)
        plt.xlabel(titles[var])
    plt.tight_layout()
    plt.show()

def mcmeds(sampler, burn = -1000):
    '''
    Return medians for each variable in an emcee sampler after step burn.
    '''
        
    return np.median(sampler.chain[:,burn:,:], axis = (0,1))

def dmeds(samp,stds=False):
    '''
    Get median values for each variable in a dynesty sampler.
    '''

    #get samples and weights
    if type(samp) == str: res = pickle.load(open(samp,'rb'))
    elif type(samp)==dynesty.results.Results: res = samp
    else: res = samp.results
    samps = res.samples
    weights = np.exp(res.logwt - res.logz[-1])
    meds = np.zeros(samps.shape[1])

    #iterate through and get 50th percentile of values
    for i in range(samps.shape[1]):
        meds[i] = dynesty.utils.quantile(samps[:,i],[.5],weights)[0]

    #pull out 1 sigma values on either side of the mean as well if desired
    if stds:
        lstd = np.zeros(samps.shape[1])
        ustd = np.zeros(samps.shape[1])
        for i in range(samps.shape[1]):
            lstd[i] = dynesty.utils.quantile(samps[:,i],[.5-.6826/2],weights)[0]
            ustd[i] = dynesty.utils.quantile(samps[:,i],[.5+.6826/2],weights)[0]
        return meds, lstd, ustd

    return meds

def dcorner(f,**args):
    '''
    Make a cornerplot of a dynesty sampler. Takes args for
    dynesty.plotting.cornerplot.
    '''

    if type(f) == str: res = pickle.load(open(f,'rb'))
    elif type(f) == np.ndarray: res = f
    elif type(f) == dynesty.nestedsamplers.MultiEllipsoidSampler: res = f.results

    dynesty.plotting.cornerplot(res, **args)

def checkbins(plate,ifu,nbins):
    '''
    Make a plot to see whether the number of spaxels in each bin make sense for
    a given number of bins for a MaNGA galaxy with given plate ifu. 
    '''

    vf,flux,m,ivar,sigma,sigmaivar,x,y,er,eth = getvfinfo(plate,ifu,psf=False)
    edges = np.linspace(0,1.5,nbins+1)[:-1]

    if nbins%2: nbins += 1
    plt.figure(figsize=(12,6))
    nrow = nbins//5
    ncol = nbins//nrow
    for i in range(len(edges)-1):
        plt.subplot(nrow,ncol,i+1)
        cut = (er>edges[i])*(er<edges[i+1])
        plt.imshow(np.ma.array(vf, mask=~cut), cmap='RdBu')

<<<<<<< HEAD
def dprofs(samp, edges=False, ax=None, fixcent=False, stds=False, **args):
=======
def dprofs(samp, args, plot=None, stds=False, **kwargs):
>>>>>>> 26792e2b
    '''
    Turn a dynesty sampler output by barfit into a set of radial velocity
    profiles. Can plot if edges are given and will plot on a given axis ax if
    supplied. Takes args for plt.plot.  
    '''

    #get and unpack median values for params
    meds = dmeds(samp, stds)
    if stds: meds, lstd, ustd = meds
<<<<<<< HEAD
    inc, pa, pab, vsys = meds[:4]
    vts  = meds[4::3]
    v2ts = meds[5::3]
    v2rs = meds[6::3]
    if stds:
        vtl  = lstd[4::3]
        v2tl = lstd[5::3]
        v2rl = lstd[6::3]
        vtu  = ustd[4::3]
        v2tu = ustd[5::3]
        v2ru = ustd[6::3]

    if fixcent:
        vts  = np.insert(vts,  0, 0)
        v2ts = np.insert(v2ts, 0, 0)
        v2rs = np.insert(v2rs, 0, 0)

        if stds:
            vtl  = np.insert(vtl,  0, 0)
            v2tl = np.insert(v2tl, 0, 0)
            v2rl = np.insert(v2rl, 0, 0)
            vtu  = np.insert(vtu,  0, 0)
            v2tu = np.insert(v2tu, 0, 0)
            v2ru = np.insert(v2ru, 0, 0)

=======
    paramdict = unpack(meds, args)

    #insert 0 for center bin if necessary
    if args.fixcent:
        vts  = np.insert(paramdict['vts'],  0, 0)
        v2ts = np.insert(paramdict['v2ts'], 0, 0)
        v2rs = np.insert(paramdict['v2rs'], 0, 0)
    else:
        vts  = paramdict['vts']
        v2ts = paramdict['v2ts']
        v2rs = paramdict['v2rs']

    #get standard deviations
    if stds:
        start = args.nglobs
        jump = len(args.edges)-1
        if args.fixcent: jump -= 1
        paramdict['vtl']  = lstd[start:start + jump]
        paramdict['v2tl'] = lstd[start + jump:start + 2*jump]
        paramdict['v2rl'] = lstd[start + 2*jump:start + 3*jump]
        paramdict['vtu']  = ustd[start:start + jump]
        paramdict['v2tu'] = ustd[start + jump:start + 2*jump]
        paramdict['v2ru'] = ustd[start + 2*jump:start + 3*jump]
        if args.disp: 
            if args.fixcent: sigjump = jump+1
            else: sigjump = jump
            paramdict['sigl'] = lstd[start + 3*jump:start + 3*jump + sigjump]
            paramdict['sigu'] = ustd[start + 3*jump:start + 3*jump + sigjump]

        #add in central bin if necessary
        if args.fixcent:
            paramdict['vtl']  = np.insert(paramdict['vtl'],  0, 0)
            paramdict['v2tl'] = np.insert(paramdict['v2tl'], 0, 0)
            paramdict['v2rl'] = np.insert(paramdict['v2rl'], 0, 0)
            paramdict['vtu']  = np.insert(paramdict['vtu'],  0, 0)
            paramdict['v2tu'] = np.insert(paramdict['v2tu'], 0, 0)
            paramdict['v2ru'] = np.insert(paramdict['v2ru'], 0, 0)
>>>>>>> 26792e2b

    #plot profiles if edges are given
    if plot is not None: 
        if not isinstance(plot, matplotlib.axes._subplots.Axes): f,plot = plt.subplots()
        ls = [r'$V_t$',r'$V_{2t}$',r'$V_{2r}$']
<<<<<<< HEAD
        [ax.plot(edges[:-1], p, label=ls[i], **args) for i,p in enumerate([vts,v2ts,v2rs])]
        if stds: 
            [ax.fill_between(edges[:-1], p[0], p[1], alpha=.5) for i,p in enumerate([[vtl,vtu],[v2tl,v2tu],[v2rl,v2ru]])]
=======
        [plot.plot(args.edges[:-1], p, label=ls[i], **kwargs) for i,p in enumerate([vts,v2ts,v2rs])]
        if stds: 
            [plot.fill_between(args.edges[:-1], p[0], p[1], alpha=.5) 
                    for i,p in enumerate([[paramdict['vtl'],paramdict['vtu']],[paramdict['v2tl'],paramdict['v2tu']],[paramdict['v2rl'],paramdict['v2ru']]])]
>>>>>>> 26792e2b
        plt.xlabel(r'$R_e$')
        plt.ylabel(r'$v$ (km/s)')
        plt.legend()

    return paramdict

def summaryplot(f,nbins,plate,ifu,smearing=True,stellar=False,fixcent=False):
    '''
    Make a summary plot for a given dynesty file with MaNGA velocity field, the
    model that dynesty fit, the residuals of the fit, and the velocity
    profiles.  
    '''

    #get chains, edges, parameter values, vf info, model
    if type(f) == str: chains = pickle.load(open(f,'rb'))
    elif type(f) == np.ndarray: chains = f
    elif type(f) == dynesty.nestedsamplers.MultiEllipsoidSampler: chains = f.results

<<<<<<< HEAD
    resdict = {}
    resdict['xc'],resdict['yc'] = [0,0]
    resdict['inc'],resdict['pa'],resdict['pab'],resdict['vsys'],resdict['vts'],resdict['v2ts'],resdict['v2rs'] = dprofs(chains, stds=True)
=======
>>>>>>> 26792e2b

    #mock galaxy using Andrew's values for 8078-12703
    if plate == 0 and ifu == 0 :
        mockparams = dprofs(pickle.load(open('mock.out','rb')))
<<<<<<< HEAD
        gal = Kinematics.mock(55,*mockparams)

    else:
        if stellar:
            gal = MaNGAStellarKinematics.from_plateifu(plate,ifu, ignore_psf=~smearing)
        else:
            gal = MaNGAGasKinematics.from_plateifu(plate,ifu, ignore_psf=~smearing)

    gal.setedges(nbins,1.5)
    gal.setfixcent(fixcent)
    gal.setdisp(False)

    model = barmodel(gal,resdict,plot=True)
    gal.remap('vel')
    plt.figure(figsize = (8,8))
    plt.suptitle(f'{plate}-{ifu}')
=======
        gal = Kinematics.mock(55,mockparams['inc'],mockparams['pa'],mockparams['pab'], mockparams['vsys'], mockparams['vts'], mockparams['v2ts'], mockparams['v2rs'])

    else:
        if stellar:
            gal = MaNGAStellarKinematics.from_plateifu(plate,ifu, ignore_psf=not smearing)
        else:
            gal = MaNGAGasKinematics.from_plateifu(plate,ifu, ignore_psf=not smearing)

    gal.setedges(nbins,1.5)
    gal.setfixcent(fixcent)
    gal.setdisp(True)
    gal.setnglobs(4)

    resdict = dprofs(chains, gal, stds=True)
    velmodel, sigmodel = barmodel(gal,resdict,plot=True)

    [gal.remap(a) for a in ['vel','sig']]

    plt.figure(figsize = (12,12))

    plt.subplot(331)
    ax = plt.gca()
    plt.axis('off')
    plt.title(f'{plate}-{ifu}',size=20)
    plt.text(.1, .8, r'$i$: %0.1f$^\circ$'%resdict['inc'], 
            transform=ax.transAxes, size=20)
    plt.text(.1, .6, r'$\phi$: %0.1f$^\circ$'%resdict['pa'], 
            transform=ax.transAxes, size=20)
    plt.text(.1, .4, r'$\phi_b$: %0.1f$^\circ$'%resdict['pab'], 
            transform=ax.transAxes, size=20)
    plt.text(.1, .2, r'$v_{{sys}}$: %0.1f km/s'%resdict['vsys'], 
            transform=ax.transAxes, size=20)

    #Radial velocity profiles
    plt.subplot(332)
    dprofs(chains, gal, plt.gca(), stds=True)
    plt.ylim(bottom=0)
    plt.title('Velocity Profiles')

    #dispersion profile
    plt.subplot(333)
    plt.plot(gal.edges[:-1], resdict['sig'])
    plt.fill_between(gal.edges[:-1], resdict['sigl'], resdict['sigu'], alpha=.5)
    plt.ylim(bottom=0)
    plt.title('Velocity Dispersion Profile')
>>>>>>> 26792e2b

    #MaNGA Ha velocity field
    plt.subplot(334)
    plt.title(r'H$\alpha$ Velocity Data')
    plt.imshow(gal.vel_r,cmap='jet',origin='lower')
    plt.tick_params(left=False,bottom=False,labelleft=False,labelbottom=False)
    plt.colorbar(label='km/s')

    #VF model from dynesty fit
    plt.subplot(335)
    plt.title('Velocity Model')
    plt.imshow(velmodel,'jet',origin='lower',vmin=gal.vel_r.min(),vmax=gal.vel_r.max()) 
    plt.tick_params(left=False,bottom=False,labelleft=False,labelbottom=False)
    plt.colorbar(label='km/s')

    #Residuals from fit
    plt.subplot(336)
    plt.title('Velocity Residuals')
    resid = gal.vel_r-velmodel
    vmax = min(np.abs(gal.vel_r-velmodel).max(),50)
    plt.imshow(gal.vel_r-velmodel,'jet',origin='lower',vmin=-vmax,vmax=vmax)
    plt.tick_params(left=False,bottom=False,labelleft=False,labelbottom=False)
    plt.colorbar(label='km/s')

<<<<<<< HEAD
    #Radial velocity profiles
    plt.subplot(224)
    dprofs(chains, gal.edges, plt.gca(), fixcent, stds=True)
    plt.ylim(bottom=0)
    plt.tight_layout()

    return dprofs(chains)
=======
    #MaNGA Ha velocity disp
    plt.subplot(337)
    plt.title(r'H$\alpha$ Velocity Dispersion Data')
    plt.imshow(gal.sig_r,cmap='jet',origin='lower')
    plt.tick_params(left=False,bottom=False,labelleft=False,labelbottom=False)
    plt.colorbar(label='km/s')

    #disp model from dynesty fit
    plt.subplot(338)
    plt.title('Velocity Dispersion Model')
    plt.imshow(sigmodel,'jet',origin='lower',vmin=gal.sig_r.min(),vmax=gal.sig_r.max()) 
    plt.tick_params(left=False,bottom=False,labelleft=False,labelbottom=False)
    plt.colorbar(label='km/s')

    #Residuals from disp fit
    plt.subplot(339)
    plt.title('Dispersion Residuals')
    resid = gal.sig_r-sigmodel
    vmax = min(np.abs(gal.sig_r-sigmodel).max(),50)
    plt.imshow(gal.sig_r-sigmodel,'jet',origin='lower',vmin=-vmax,vmax=vmax)
    plt.tick_params(left=False,bottom=False,labelleft=False,labelbottom=False)
    plt.colorbar(label='km/s')

    plt.tight_layout()
    return dprofs(chains, gal)
>>>>>>> 26792e2b
<|MERGE_RESOLUTION|>--- conflicted
+++ resolved
@@ -10,11 +10,7 @@
 import corner
 import pickle
 
-<<<<<<< HEAD
-from .barfit import barmodel
-=======
 from .barfit import barmodel, unpack
->>>>>>> 26792e2b
 from .data.manga import MaNGAStellarKinematics, MaNGAGasKinematics
 from .data.kinematics import Kinematics
 
@@ -130,11 +126,7 @@
         cut = (er>edges[i])*(er<edges[i+1])
         plt.imshow(np.ma.array(vf, mask=~cut), cmap='RdBu')
 
-<<<<<<< HEAD
-def dprofs(samp, edges=False, ax=None, fixcent=False, stds=False, **args):
-=======
 def dprofs(samp, args, plot=None, stds=False, **kwargs):
->>>>>>> 26792e2b
     '''
     Turn a dynesty sampler output by barfit into a set of radial velocity
     profiles. Can plot if edges are given and will plot on a given axis ax if
@@ -144,33 +136,6 @@
     #get and unpack median values for params
     meds = dmeds(samp, stds)
     if stds: meds, lstd, ustd = meds
-<<<<<<< HEAD
-    inc, pa, pab, vsys = meds[:4]
-    vts  = meds[4::3]
-    v2ts = meds[5::3]
-    v2rs = meds[6::3]
-    if stds:
-        vtl  = lstd[4::3]
-        v2tl = lstd[5::3]
-        v2rl = lstd[6::3]
-        vtu  = ustd[4::3]
-        v2tu = ustd[5::3]
-        v2ru = ustd[6::3]
-
-    if fixcent:
-        vts  = np.insert(vts,  0, 0)
-        v2ts = np.insert(v2ts, 0, 0)
-        v2rs = np.insert(v2rs, 0, 0)
-
-        if stds:
-            vtl  = np.insert(vtl,  0, 0)
-            v2tl = np.insert(v2tl, 0, 0)
-            v2rl = np.insert(v2rl, 0, 0)
-            vtu  = np.insert(vtu,  0, 0)
-            v2tu = np.insert(v2tu, 0, 0)
-            v2ru = np.insert(v2ru, 0, 0)
-
-=======
     paramdict = unpack(meds, args)
 
     #insert 0 for center bin if necessary
@@ -208,22 +173,15 @@
             paramdict['vtu']  = np.insert(paramdict['vtu'],  0, 0)
             paramdict['v2tu'] = np.insert(paramdict['v2tu'], 0, 0)
             paramdict['v2ru'] = np.insert(paramdict['v2ru'], 0, 0)
->>>>>>> 26792e2b
 
     #plot profiles if edges are given
     if plot is not None: 
         if not isinstance(plot, matplotlib.axes._subplots.Axes): f,plot = plt.subplots()
         ls = [r'$V_t$',r'$V_{2t}$',r'$V_{2r}$']
-<<<<<<< HEAD
-        [ax.plot(edges[:-1], p, label=ls[i], **args) for i,p in enumerate([vts,v2ts,v2rs])]
-        if stds: 
-            [ax.fill_between(edges[:-1], p[0], p[1], alpha=.5) for i,p in enumerate([[vtl,vtu],[v2tl,v2tu],[v2rl,v2ru]])]
-=======
         [plot.plot(args.edges[:-1], p, label=ls[i], **kwargs) for i,p in enumerate([vts,v2ts,v2rs])]
         if stds: 
             [plot.fill_between(args.edges[:-1], p[0], p[1], alpha=.5) 
                     for i,p in enumerate([[paramdict['vtl'],paramdict['vtu']],[paramdict['v2tl'],paramdict['v2tu']],[paramdict['v2rl'],paramdict['v2ru']]])]
->>>>>>> 26792e2b
         plt.xlabel(r'$R_e$')
         plt.ylabel(r'$v$ (km/s)')
         plt.legend()
@@ -242,34 +200,10 @@
     elif type(f) == np.ndarray: chains = f
     elif type(f) == dynesty.nestedsamplers.MultiEllipsoidSampler: chains = f.results
 
-<<<<<<< HEAD
-    resdict = {}
-    resdict['xc'],resdict['yc'] = [0,0]
-    resdict['inc'],resdict['pa'],resdict['pab'],resdict['vsys'],resdict['vts'],resdict['v2ts'],resdict['v2rs'] = dprofs(chains, stds=True)
-=======
->>>>>>> 26792e2b
 
     #mock galaxy using Andrew's values for 8078-12703
     if plate == 0 and ifu == 0 :
         mockparams = dprofs(pickle.load(open('mock.out','rb')))
-<<<<<<< HEAD
-        gal = Kinematics.mock(55,*mockparams)
-
-    else:
-        if stellar:
-            gal = MaNGAStellarKinematics.from_plateifu(plate,ifu, ignore_psf=~smearing)
-        else:
-            gal = MaNGAGasKinematics.from_plateifu(plate,ifu, ignore_psf=~smearing)
-
-    gal.setedges(nbins,1.5)
-    gal.setfixcent(fixcent)
-    gal.setdisp(False)
-
-    model = barmodel(gal,resdict,plot=True)
-    gal.remap('vel')
-    plt.figure(figsize = (8,8))
-    plt.suptitle(f'{plate}-{ifu}')
-=======
         gal = Kinematics.mock(55,mockparams['inc'],mockparams['pa'],mockparams['pab'], mockparams['vsys'], mockparams['vts'], mockparams['v2ts'], mockparams['v2rs'])
 
     else:
@@ -315,7 +249,6 @@
     plt.fill_between(gal.edges[:-1], resdict['sigl'], resdict['sigu'], alpha=.5)
     plt.ylim(bottom=0)
     plt.title('Velocity Dispersion Profile')
->>>>>>> 26792e2b
 
     #MaNGA Ha velocity field
     plt.subplot(334)
@@ -340,15 +273,6 @@
     plt.tick_params(left=False,bottom=False,labelleft=False,labelbottom=False)
     plt.colorbar(label='km/s')
 
-<<<<<<< HEAD
-    #Radial velocity profiles
-    plt.subplot(224)
-    dprofs(chains, gal.edges, plt.gca(), fixcent, stds=True)
-    plt.ylim(bottom=0)
-    plt.tight_layout()
-
-    return dprofs(chains)
-=======
     #MaNGA Ha velocity disp
     plt.subplot(337)
     plt.title(r'H$\alpha$ Velocity Dispersion Data')
@@ -373,5 +297,4 @@
     plt.colorbar(label='km/s')
 
     plt.tight_layout()
-    return dprofs(chains, gal)
->>>>>>> 26792e2b
+    return dprofs(chains, gal)